--- conflicted
+++ resolved
@@ -250,19 +250,7 @@
 			c.numAckedPackets = 0
 		}
 	} else {
-<<<<<<< HEAD
-		// cwndAfterAck := c.cubic.CongestionWindowAfterAck(c.congestionWindow, c.rttStats.MinRTT())
-		// cwndAfterAck += c.cwndAddDelta
-		// c.cwndAddDelta = 0
-
-		c.congestionWindow = utils.MinPacketNumber(c.maxTCPCongestionWindow, c.cubic.CongestionWindowAfterAck(c.congestionWindow, c.rttStats.MinRTT()))
-
-		// if c.isThirdPhaseValue {
-		//     c.cubic.CongestionWindowAfterPacketLoss
-		// }
-=======
 		c.congestionWindow = utils.MinByteCount(c.maxCongestionWindow, c.cubic.CongestionWindowAfterAck(ackedBytes, c.congestionWindow, c.rttStats.MinRTT(), eventTime))
->>>>>>> fb400985
 	}
 }
 
