package congestion

import (
	"time"

	"github.com/lucas-clemente/quic-go/internal/utils"
)

const (
	rttAlpha      float32 = 0.125
	oneMinusAlpha float32 = (1 - rttAlpha)
	rttBeta       float32 = 0.25
	oneMinusBeta  float32 = (1 - rttBeta)
	// The default RTT used before an RTT sample is taken.
	defaultInitialRTT = 100 * time.Millisecond
)

// RTTStats provides round-trip statistics
type RTTStats struct {
<<<<<<< HEAD
	initialRTTus int64

	recentMinRTTwindow time.Duration
	minRTT             time.Duration
	latestRTT          time.Duration
	smoothedRTT        time.Duration
	meanDeviation      time.Duration

	numMinRTTsamplesRemaining uint32

	newMinRTT        rttSample
	recentMinRTT     rttSample
	halfWindowRTT    rttSample
	quarterWindowRTT rttSample

	FlowteleSignalInterface *FlowteleSignalInterface
=======
	minRTT        time.Duration
	latestRTT     time.Duration
	smoothedRTT   time.Duration
	meanDeviation time.Duration
>>>>>>> fb400985
}

// NewRTTStats makes a properly initialized RTTStats object
func NewRTTStats() *RTTStats {
	return &RTTStats{}
}

// MinRTT Returns the minRTT for the entire connection.
// May return Zero if no valid updates have occurred.
func (r *RTTStats) MinRTT() time.Duration { return r.minRTT }

// LatestRTT returns the most recent rtt measurement.
// May return Zero if no valid updates have occurred.
func (r *RTTStats) LatestRTT() time.Duration { return r.latestRTT }

// SmoothedRTT returns the EWMA smoothed RTT for the connection.
// May return Zero if no valid updates have occurred.
func (r *RTTStats) SmoothedRTT() time.Duration { return r.smoothedRTT }

// SmoothedOrInitialRTT returns the EWMA smoothed RTT for the connection.
// If no valid updates have occurred, it returns the initial RTT.
func (r *RTTStats) SmoothedOrInitialRTT() time.Duration {
	if r.smoothedRTT != 0 {
		return r.smoothedRTT
	}
	return defaultInitialRTT
}

// MeanDeviation gets the mean deviation
func (r *RTTStats) MeanDeviation() time.Duration { return r.meanDeviation }

// UpdateRTT updates the RTT based on a new sample.
func (r *RTTStats) UpdateRTT(sendDelta, ackDelay time.Duration, now time.Time) {
	if sendDelta == utils.InfDuration || sendDelta <= 0 {
		return
	}

	// Update r.minRTT first. r.minRTT does not use an rttSample corrected for
	// ackDelay but the raw observed sendDelta, since poor clock granularity at
	// the client may cause a high ackDelay to result in underestimation of the
	// r.minRTT.
	if r.minRTT == 0 || r.minRTT > sendDelta {
		r.minRTT = sendDelta
	}

	// Correct for ackDelay if information received from the peer results in a
	// an RTT sample at least as large as minRTT. Otherwise, only use the
	// sendDelta.
	sample := sendDelta
	if sample-r.minRTT >= ackDelay {
		sample -= ackDelay
	}
	r.latestRTT = sample
	// First time call.
	if r.smoothedRTT == 0 {
		r.smoothedRTT = sample
		r.meanDeviation = sample / 2
	} else {
		r.meanDeviation = time.Duration(oneMinusBeta*float32(r.meanDeviation/time.Microsecond)+rttBeta*float32(utils.AbsDuration(r.smoothedRTT-sample)/time.Microsecond)) * time.Microsecond
		r.smoothedRTT = time.Duration((float32(r.smoothedRTT/time.Microsecond)*oneMinusAlpha)+(float32(sample/time.Microsecond)*rttAlpha)) * time.Microsecond
	}

	// send updated srtt to flowtele socket
	r.FlowteleSignalInterface.NewSrttMeasurement(now, r.smoothedRTT)
}

// OnConnectionMigration is called when connection migrates and rtt measurement needs to be reset.
func (r *RTTStats) OnConnectionMigration() {
	r.latestRTT = 0
	r.minRTT = 0
	r.smoothedRTT = 0
	r.meanDeviation = 0
}

// ExpireSmoothedMetrics causes the smoothed_rtt to be increased to the latest_rtt if the latest_rtt
// is larger. The mean deviation is increased to the most recent deviation if
// it's larger.
func (r *RTTStats) ExpireSmoothedMetrics() {
	r.meanDeviation = utils.MaxDuration(r.meanDeviation, utils.AbsDuration(r.smoothedRTT-r.latestRTT))
	r.smoothedRTT = utils.MaxDuration(r.smoothedRTT, r.latestRTT)
}<|MERGE_RESOLUTION|>--- conflicted
+++ resolved
@@ -17,29 +17,12 @@
 
 // RTTStats provides round-trip statistics
 type RTTStats struct {
-<<<<<<< HEAD
-	initialRTTus int64
-
-	recentMinRTTwindow time.Duration
-	minRTT             time.Duration
-	latestRTT          time.Duration
-	smoothedRTT        time.Duration
-	meanDeviation      time.Duration
-
-	numMinRTTsamplesRemaining uint32
-
-	newMinRTT        rttSample
-	recentMinRTT     rttSample
-	halfWindowRTT    rttSample
-	quarterWindowRTT rttSample
-
-	FlowteleSignalInterface *FlowteleSignalInterface
-=======
 	minRTT        time.Duration
 	latestRTT     time.Duration
 	smoothedRTT   time.Duration
 	meanDeviation time.Duration
->>>>>>> fb400985
+
+	FlowteleSignalInterface *FlowteleSignalInterface
 }
 
 // NewRTTStats makes a properly initialized RTTStats object
