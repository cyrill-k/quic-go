package quic

import (
	"bytes"
	"context"
	"crypto/tls"
	"errors"
	"fmt"
	"net"
	"sync"

	"github.com/bifurcation/mint"
	"github.com/lucas-clemente/quic-go/internal/handshake"
	"github.com/lucas-clemente/quic-go/internal/protocol"
	"github.com/lucas-clemente/quic-go/internal/utils"
	"github.com/lucas-clemente/quic-go/internal/wire"
	"github.com/lucas-clemente/quic-go/qerr"
)

type client struct {
	mutex sync.Mutex

	conn connection
	// If the client is created with DialAddr, we create a packet conn.
	// If it is started with Dial, we take a packet conn as a parameter.
	createdPacketConn bool

	hostname string

	packetHandlers packetHandlerManager

	token      []byte
	numRetries int

	versionNegotiated                bool // has the server accepted our version
	receivedVersionNegotiationPacket bool
	negotiatedVersions               []protocol.VersionNumber // the list of versions from the version negotiation packet

	tlsConf  *tls.Config
	mintConf *mint.Config
	config   *Config

	srcConnID  protocol.ConnectionID
	destConnID protocol.ConnectionID

	initialVersion protocol.VersionNumber
	version        protocol.VersionNumber

	handshakeChan chan struct{}
	closeCallback func(protocol.ConnectionID)

	session quicSession

	logger utils.Logger
}

var _ packetHandler = &client{}

var (
	// make it possible to mock connection ID generation in the tests
	generateConnectionID           = protocol.GenerateConnectionID
	generateConnectionIDForInitial = protocol.GenerateConnectionIDForInitial
	errCloseSessionForNewVersion   = errors.New("closing session in order to recreate it with a new version")
	errCloseSessionForRetry        = errors.New("closing session in response to a stateless retry")
)

// DialAddr establishes a new QUIC connection to a server.
// The hostname for SNI is taken from the given address.
func DialAddr(
	addr string,
	tlsConf *tls.Config,
	config *Config,
) (Session, error) {
	return DialAddrContext(context.Background(), addr, tlsConf, config)
}

// DialAddrContext establishes a new QUIC connection to a server using the provided context.
// The hostname for SNI is taken from the given address.
func DialAddrContext(
	ctx context.Context,
	addr string,
	tlsConf *tls.Config,
	config *Config,
) (Session, error) {
	udpAddr, err := net.ResolveUDPAddr("udp", addr)
	if err != nil {
		return nil, err
	}
	udpConn, err := net.ListenUDP("udp", &net.UDPAddr{IP: net.IPv4zero, Port: 0})
	if err != nil {
		return nil, err
	}
	return dialContext(ctx, udpConn, udpAddr, addr, tlsConf, config, true)
}

// Dial establishes a new QUIC connection to a server using a net.PacketConn.
// The host parameter is used for SNI.
func Dial(
	pconn net.PacketConn,
	remoteAddr net.Addr,
	host string,
	tlsConf *tls.Config,
	config *Config,
) (Session, error) {
	return DialContext(context.Background(), pconn, remoteAddr, host, tlsConf, config)
}

// DialContext establishes a new QUIC connection to a server using a net.PacketConn using the provided context.
// The host parameter is used for SNI.
func DialContext(
	ctx context.Context,
	pconn net.PacketConn,
	remoteAddr net.Addr,
	host string,
	tlsConf *tls.Config,
	config *Config,
) (Session, error) {
	return dialContext(ctx, pconn, remoteAddr, host, tlsConf, config, false)
}

func dialContext(
	ctx context.Context,
	pconn net.PacketConn,
	remoteAddr net.Addr,
	host string,
	tlsConf *tls.Config,
	config *Config,
	createdPacketConn bool,
) (Session, error) {
	config = populateClientConfig(config, createdPacketConn)
	if !createdPacketConn {
		for _, v := range config.Versions {
			if v == protocol.Version44 {
				return nil, errors.New("Cannot multiplex connections using gQUIC 44, see https://groups.google.com/a/chromium.org/forum/#!topic/proto-quic/pE9NlLLjizE. Please disable gQUIC 44 in the quic.Config, or use DialAddr")
			}
		}
	}
	packetHandlers, err := getMultiplexer().AddConn(pconn, config.ConnectionIDLength)
	if err != nil {
		return nil, err
	}
	c, err := newClient(pconn, remoteAddr, config, tlsConf, host, packetHandlers.Remove, createdPacketConn)
	if err != nil {
		return nil, err
	}
	c.packetHandlers = packetHandlers
	if err := c.dial(ctx); err != nil {
		return nil, err
	}
	return c.session, nil
}

func newClient(
	pconn net.PacketConn,
	remoteAddr net.Addr,
	config *Config,
	tlsConf *tls.Config,
	host string,
	closeCallback func(protocol.ConnectionID),
	createdPacketConn bool,
) (*client, error) {
	var hostname string
	if tlsConf != nil {
		hostname = tlsConf.ServerName
	}
	if hostname == "" {
		var err error
		hostname, _, err = net.SplitHostPort(host)
		if err != nil {
			return nil, err
		}
	}

	// check that all versions are actually supported
	if config != nil {
		for _, v := range config.Versions {
			if !protocol.IsValidVersion(v) {
				return nil, fmt.Errorf("%s is not a valid QUIC version", v)
			}
		}
	}
	onClose := func(protocol.ConnectionID) {}
	if closeCallback != nil {
		onClose = closeCallback
	}
	c := &client{
		conn:              &conn{pconn: pconn, currentAddr: remoteAddr},
		createdPacketConn: createdPacketConn,
		hostname:          hostname,
		tlsConf:           tlsConf,
		config:            config,
		version:           config.Versions[0],
		handshakeChan:     make(chan struct{}),
		closeCallback:     onClose,
		logger:            utils.DefaultLogger.WithPrefix("client"),
	}
	return c, c.generateConnectionIDs()
}

// populateClientConfig populates fields in the quic.Config with their default values, if none are set
// it may be called with nil
func populateClientConfig(config *Config, createdPacketConn bool) *Config {
	if config == nil {
		config = &Config{}
	}
	versions := config.Versions
	if len(versions) == 0 {
		versions = protocol.SupportedVersions
	}

	handshakeTimeout := protocol.DefaultHandshakeTimeout
	if config.HandshakeTimeout != 0 {
		handshakeTimeout = config.HandshakeTimeout
	}
	idleTimeout := protocol.DefaultIdleTimeout
	if config.IdleTimeout != 0 {
		idleTimeout = config.IdleTimeout
	}

	maxReceiveStreamFlowControlWindow := config.MaxReceiveStreamFlowControlWindow
	if maxReceiveStreamFlowControlWindow == 0 {
		maxReceiveStreamFlowControlWindow = protocol.DefaultMaxReceiveStreamFlowControlWindowClient
	}
	maxReceiveConnectionFlowControlWindow := config.MaxReceiveConnectionFlowControlWindow
	if maxReceiveConnectionFlowControlWindow == 0 {
		maxReceiveConnectionFlowControlWindow = protocol.DefaultMaxReceiveConnectionFlowControlWindowClient
	}
	maxIncomingStreams := config.MaxIncomingStreams
	if maxIncomingStreams == 0 {
		maxIncomingStreams = protocol.DefaultMaxIncomingStreams
	} else if maxIncomingStreams < 0 {
		maxIncomingStreams = 0
	}
	maxIncomingUniStreams := config.MaxIncomingUniStreams
	if maxIncomingUniStreams == 0 {
		maxIncomingUniStreams = protocol.DefaultMaxIncomingUniStreams
	} else if maxIncomingUniStreams < 0 {
		maxIncomingUniStreams = 0
	}
	connIDLen := config.ConnectionIDLength
	if connIDLen == 0 && !createdPacketConn {
		connIDLen = protocol.DefaultConnectionIDLength
	}
	for _, v := range versions {
		if v == protocol.Version44 {
			connIDLen = 0
		}
	}

	flowteleSignalInterface := config.FlowteleSignalInterface
	if flowteleSignalInterface == nil {
		flowteleSignalInterface = createDummyFlowteleSignalInterface()
	}

	return &Config{
		Versions:                              versions,
		HandshakeTimeout:                      handshakeTimeout,
		IdleTimeout:                           idleTimeout,
		RequestConnectionIDOmission:           config.RequestConnectionIDOmission,
		ConnectionIDLength:                    connIDLen,
		MaxReceiveStreamFlowControlWindow:     maxReceiveStreamFlowControlWindow,
		MaxReceiveConnectionFlowControlWindow: maxReceiveConnectionFlowControlWindow,
<<<<<<< HEAD
		KeepAlive: config.KeepAlive,
		FlowteleSignalInterface: flowteleSignalInterface,
=======
		MaxIncomingStreams:                    maxIncomingStreams,
		MaxIncomingUniStreams:                 maxIncomingUniStreams,
		KeepAlive:                             config.KeepAlive,
	}
}

func (c *client) generateConnectionIDs() error {
	connIDLen := protocol.ConnectionIDLenGQUIC
	if c.version.UsesTLS() {
		connIDLen = c.config.ConnectionIDLength
	}
	srcConnID, err := generateConnectionID(connIDLen)
	if err != nil {
		return err
>>>>>>> fb400985
	}
	destConnID := srcConnID
	if c.version.UsesTLS() {
		destConnID, err = generateConnectionIDForInitial()
		if err != nil {
			return err
		}
	}
	c.srcConnID = srcConnID
	c.destConnID = destConnID
	if c.version == protocol.Version44 {
		c.srcConnID = nil
	}
	return nil
}

func (c *client) dial(ctx context.Context) error {
	c.logger.Infof("Starting new connection to %s (%s -> %s), source connection ID %s, destination connection ID %s, version %s", c.hostname, c.conn.LocalAddr(), c.conn.RemoteAddr(), c.srcConnID, c.destConnID, c.version)

	var err error
	if c.version.UsesTLS() {
		err = c.dialTLS(ctx)
	} else {
		err = c.dialGQUIC(ctx)
	}
	return err
}

func (c *client) dialGQUIC(ctx context.Context) error {
	if err := c.createNewGQUICSession(); err != nil {
		return err
	}
	err := c.establishSecureConnection(ctx)
	if err == errCloseSessionForNewVersion {
		return c.dial(ctx)
	}
	return err
}

func (c *client) dialTLS(ctx context.Context) error {
	params := &handshake.TransportParameters{
		StreamFlowControlWindow:     protocol.ReceiveStreamFlowControlWindow,
		ConnectionFlowControlWindow: protocol.ReceiveConnectionFlowControlWindow,
		IdleTimeout:                 c.config.IdleTimeout,
		OmitConnectionID:            c.config.RequestConnectionIDOmission,
		MaxBidiStreams:              uint16(c.config.MaxIncomingStreams),
		MaxUniStreams:               uint16(c.config.MaxIncomingUniStreams),
		DisableMigration:            true,
	}
	extHandler := handshake.NewExtensionHandlerClient(params, c.initialVersion, c.config.Versions, c.version, c.logger)
	mintConf, err := tlsToMintConfig(c.tlsConf, protocol.PerspectiveClient)
	if err != nil {
		return err
	}
	mintConf.ExtensionHandler = extHandler
	mintConf.ServerName = c.hostname
	c.mintConf = mintConf

	if err := c.createNewTLSSession(extHandler.GetPeerParams(), c.version); err != nil {
		return err
	}
	err = c.establishSecureConnection(ctx)
	if err == errCloseSessionForRetry || err == errCloseSessionForNewVersion {
		return c.dial(ctx)
	}
	return err
}

// establishSecureConnection runs the session, and tries to establish a secure connection
// It returns:
// - errCloseSessionForNewVersion when the server sends a version negotiation packet
// - handshake.ErrCloseSessionForRetry when the server performs a stateless retry (for IETF QUIC)
// - any other error that might occur
// - when the connection is secure (for gQUIC), or forward-secure (for IETF QUIC)
func (c *client) establishSecureConnection(ctx context.Context) error {
	errorChan := make(chan error, 1)

	go func() {
		err := c.session.run() // returns as soon as the session is closed
		if err != errCloseSessionForRetry && err != errCloseSessionForNewVersion && c.createdPacketConn {
			c.conn.Close()
		}
		errorChan <- err
	}()

	select {
	case <-ctx.Done():
		// The session will send a PeerGoingAway error to the server.
		c.session.Close()
		return ctx.Err()
	case err := <-errorChan:
		return err
	case <-c.handshakeChan:
		// handshake successfully completed
		return nil
	}
}

func (c *client) handlePacket(p *receivedPacket) {
	if err := c.handlePacketImpl(p); err != nil {
		c.logger.Errorf("error handling packet: %s", err)
	}
}

func (c *client) handlePacketImpl(p *receivedPacket) error {
	c.mutex.Lock()
	defer c.mutex.Unlock()

	// handle Version Negotiation Packets
	if p.header.IsVersionNegotiation {
		err := c.handleVersionNegotiationPacket(p.header)
		if err != nil {
			c.session.destroy(err)
		}
		// version negotiation packets have no payload
		return err
	}

	if !c.version.UsesIETFHeaderFormat() {
		connID := p.header.DestConnectionID
		// reject packets with truncated connection id if we didn't request truncation
		if !c.config.RequestConnectionIDOmission && connID.Len() == 0 {
			return errors.New("received packet with truncated connection ID, but didn't request truncation")
		}
		// reject packets with the wrong connection ID
		if connID.Len() > 0 && !connID.Equal(c.srcConnID) {
			return fmt.Errorf("received a packet with an unexpected connection ID (%s, expected %s)", connID, c.srcConnID)
		}
		if p.header.ResetFlag {
			return c.handlePublicReset(p)
		}
	} else {
		// reject packets with the wrong connection ID
		if !p.header.DestConnectionID.Equal(c.srcConnID) {
			return fmt.Errorf("received a packet with an unexpected connection ID (%s, expected %s)", p.header.DestConnectionID, c.srcConnID)
		}
	}

	if p.header.IsLongHeader {
		switch p.header.Type {
		case protocol.PacketTypeRetry:
			c.handleRetryPacket(p.header)
			return nil
		case protocol.PacketTypeHandshake, protocol.PacketType0RTT:
		default:
			return fmt.Errorf("Received unsupported packet type: %s", p.header.Type)
		}
	}

	// this is the first packet we are receiving
	// since it is not a Version Negotiation Packet, this means the server supports the suggested version
	if !c.versionNegotiated {
		c.versionNegotiated = true
	}

	c.session.handlePacket(p)
	return nil
}

func (c *client) handlePublicReset(p *receivedPacket) error {
	cr := c.conn.RemoteAddr()
	// check if the remote address and the connection ID match
	// otherwise this might be an attacker trying to inject a PUBLIC_RESET to kill the connection
	if cr.Network() != p.remoteAddr.Network() || cr.String() != p.remoteAddr.String() || !p.header.DestConnectionID.Equal(c.srcConnID) {
		return errors.New("Received a spoofed Public Reset")
	}
	pr, err := wire.ParsePublicReset(bytes.NewReader(p.data))
	if err != nil {
		return fmt.Errorf("Received a Public Reset. An error occurred parsing the packet: %s", err)
	}
	c.session.closeRemote(qerr.Error(qerr.PublicReset, fmt.Sprintf("Received a Public Reset for packet number %#x", pr.RejectedPacketNumber)))
	c.logger.Infof("Received Public Reset, rejected packet number: %#x", pr.RejectedPacketNumber)
	return nil
}

func (c *client) handleVersionNegotiationPacket(hdr *wire.Header) error {
	// ignore delayed / duplicated version negotiation packets
	if c.receivedVersionNegotiationPacket || c.versionNegotiated {
		c.logger.Debugf("Received a delayed Version Negotiation Packet.")
		return nil
	}

	for _, v := range hdr.SupportedVersions {
		if v == c.version {
			// the version negotiation packet contains the version that we offered
			// this might be a packet sent by an attacker (or by a terribly broken server implementation)
			// ignore it
			return nil
		}
	}

	c.logger.Infof("Received a Version Negotiation Packet. Supported Versions: %s", hdr.SupportedVersions)
	newVersion, ok := protocol.ChooseSupportedVersion(c.config.Versions, hdr.SupportedVersions)
	if !ok {
		return qerr.InvalidVersion
	}
	c.receivedVersionNegotiationPacket = true
	c.negotiatedVersions = hdr.SupportedVersions

	// switch to negotiated version
	c.initialVersion = c.version
	c.version = newVersion
	if err := c.generateConnectionIDs(); err != nil {
		return err
	}

	c.logger.Infof("Switching to QUIC version %s. New connection ID: %s", newVersion, c.destConnID)
	c.session.destroy(errCloseSessionForNewVersion)
	return nil
}

func (c *client) handleRetryPacket(hdr *wire.Header) {
	c.logger.Debugf("<- Received Retry")
	hdr.Log(c.logger)
	// A server that performs multiple retries must use a source connection ID of at least 8 bytes.
	// Only a server that won't send additional Retries can use shorter connection IDs.
	if hdr.OrigDestConnectionID.Len() < protocol.MinConnectionIDLenInitial {
		c.logger.Debugf("Received a Retry with a too short Original Destination Connection ID: %d bytes, must have at least %d bytes.", hdr.OrigDestConnectionID.Len(), protocol.MinConnectionIDLenInitial)
		return
	}
	if !hdr.OrigDestConnectionID.Equal(c.destConnID) {
		c.logger.Debugf("Received spoofed Retry. Original Destination Connection ID: %s, expected: %s", hdr.OrigDestConnectionID, c.destConnID)
		return
	}
	c.numRetries++
	if c.numRetries > protocol.MaxRetries {
		c.session.destroy(qerr.CryptoTooManyRejects)
		return
	}
	c.destConnID = hdr.SrcConnectionID
	c.token = hdr.Token
	c.session.destroy(errCloseSessionForRetry)
}

func (c *client) createNewGQUICSession() error {
	c.mutex.Lock()
	defer c.mutex.Unlock()
	runner := &runner{
		onHandshakeCompleteImpl: func(_ Session) { close(c.handshakeChan) },
		removeConnectionIDImpl:  c.closeCallback,
	}
	sess, err := newClientSession(
		c.conn,
		runner,
		c.hostname,
		c.version,
		c.destConnID,
		c.srcConnID,
		c.tlsConf,
		c.config,
		c.initialVersion,
		c.negotiatedVersions,
		c.logger,
	)
	if err != nil {
		return err
	}
	c.session = sess
	c.packetHandlers.Add(c.srcConnID, c)
	if c.config.RequestConnectionIDOmission {
		c.packetHandlers.Add(protocol.ConnectionID{}, c)
	}
	return nil
}

func (c *client) createNewTLSSession(
	paramsChan <-chan handshake.TransportParameters,
	version protocol.VersionNumber,
) error {
	c.mutex.Lock()
	defer c.mutex.Unlock()
	runner := &runner{
		onHandshakeCompleteImpl: func(_ Session) { close(c.handshakeChan) },
		removeConnectionIDImpl:  c.closeCallback,
	}
	sess, err := newTLSClientSession(
		c.conn,
		runner,
		c.token,
		c.destConnID,
		c.srcConnID,
		c.config,
		c.mintConf,
		paramsChan,
		1,
		c.logger,
		c.version,
	)
	if err != nil {
		return err
	}
	c.session = sess
	c.packetHandlers.Add(c.srcConnID, c)
	return nil
}

func (c *client) Close() error {
	c.mutex.Lock()
	defer c.mutex.Unlock()
	if c.session == nil {
		return nil
	}
	return c.session.Close()
}

func (c *client) destroy(e error) {
	c.mutex.Lock()
	defer c.mutex.Unlock()
	if c.session == nil {
		return
	}
	c.session.destroy(e)
}

func (c *client) GetVersion() protocol.VersionNumber {
	c.mutex.Lock()
	v := c.version
	c.mutex.Unlock()
	return v
}

func (c *client) GetPerspective() protocol.Perspective {
	return protocol.PerspectiveClient
}<|MERGE_RESOLUTION|>--- conflicted
+++ resolved
@@ -260,13 +260,10 @@
 		ConnectionIDLength:                    connIDLen,
 		MaxReceiveStreamFlowControlWindow:     maxReceiveStreamFlowControlWindow,
 		MaxReceiveConnectionFlowControlWindow: maxReceiveConnectionFlowControlWindow,
-<<<<<<< HEAD
-		KeepAlive: config.KeepAlive,
-		FlowteleSignalInterface: flowteleSignalInterface,
-=======
 		MaxIncomingStreams:                    maxIncomingStreams,
 		MaxIncomingUniStreams:                 maxIncomingUniStreams,
 		KeepAlive:                             config.KeepAlive,
+		FlowteleSignalInterface:               flowteleSignalInterface,
 	}
 }
 
@@ -278,7 +275,6 @@
 	srcConnID, err := generateConnectionID(connIDLen)
 	if err != nil {
 		return err
->>>>>>> fb400985
 	}
 	destConnID := srcConnID
 	if c.version.UsesTLS() {
